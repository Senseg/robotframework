<!DOCTYPE html PUBLIC "-//W3C//DTD HTML 4.01 Transitional//EN" "http://www.w3.org/TR/html4/loose.dtd">
<html>
<head>
<meta http-equiv="Content-Type" content="text/html; charset=utf-8">
<meta http-equiv="Pragma" content="no-cache">
<meta http-equiv="Expires" content="-1">
<link rel="stylesheet" type="text/css" href="log.css" media="all">
<link rel="stylesheet" type="text/css" href="common.css" media="all">
<link rel="stylesheet" type="text/css" href="print.css" media="print">
<script type="text/javascript" src="log.js"></script>
<script type="text/javascript" src="lib/jquery.min.js"></script>
<script type="text/javascript" src="lib/jquery.tmpl.min.js"></script>
<!-- OUTPUT JS --><script type="text/javascript" src="testdata/data.js"></script>
<script type="text/javascript" src="lib/jsxcompressor.js"></script>
<script type="text/javascript" src="fileloading.js"></script>
<script type="text/javascript" src="model.js"></script>
<script type="text/javascript" src="util.js"></script>
<script type="text/javascript" src="testdata.js"></script>
<script type="text/javascript" src="view.js"></script>
<title></title>
</head>
<body>
<div id="javascript_disabled">
  <h1>Opening Robot Framework log failed</h1>
  <ul>
    <li>Verify that you have <b>JavaScript enabled</b> in your browser.</li>
    <li>Make sure you are using a <b>modern enough browser</b>. Firefox 3.5, IE 8, or equivalent is required, newer browsers are recommended.</li>
    <li>Check are there messages in your browser's <b>JavaScript error log</b>. Report the problem if you believe you have encountered a bug.</li>
  </ul>
</div>
<div class="header" id="header_div"></div>
<div id="statistics_container"></div>

<script type="text/javascript">
removeJavaScriptDisabledWarning();
$(document).ready(function(){
    var topsuite = window.testdata.suite();
    initLayout(topsuite.name, 'Log');
    addStatistics();
    addErrors();
    addTestExecutionLog(topsuite);
    if (window.location.hash) {
        makeElementVisible(window.location.hash.substring(1));
<<<<<<< HEAD
        scrollToHash();
=======
>>>>>>> 03ef7934
    } else {
        expandSuite(topsuite);
    }
});

function addErrors() {
    var errors = window.testdata.errors();
    if (errors.hasNext()) {
        $.tmpl('errorHeaderTemplate').appendTo($('body'));
        window.errorsToRender = errors;
        drawErrorsRecursively();
    }
}

function drawErrorsRecursively(){
    if (!window.errorsToRender.hasNext())
        return;
    var elements = popFromIterator(window.errorsToRender, 10);
    $.tmpl('errorTemplate', elements).appendTo($('#error_table'));
    if (window.errorsToRender.hasNext())
        setTimeout(drawErrorsRecursively, 0);
    else
        scrollToHash();
}

function scrollToHash() {
    if (window.location.hash)
        window.location.hash = window.location.hash.substring(1);
}

function popFromIterator(iterator, upTo) {
    var result = [];
    while (iterator.hasNext() > 0 && result.length < upTo)
        result.push(iterator.next());
    return result;
}

function makeElementVisible(element) {
    function openElements(uniqueIds) {
        for (var i in uniqueIds) {
            $("#" + uniqueIds[i] + "_unfoldlink").click();
        }
        if (uniqueIds && uniqueIds.length > 0) {
            expandFailed(window.testdata.find(uniqueIds[uniqueIds.length - 1]));
            window.location.hash = element;
        }
    }
    if (element.indexOf("s0") == 0) {
        window.testdata.findPathTo(unescape(element), openElements);
    }
    if (element.indexOf("suite_") == 0) {
        openElements(window.testdata.pathToSuite(unescape(element.substring("suite_".length))));
    }
    if (element.indexOf("test_") == 0) {
        openElements(window.testdata.pathToTest(unescape(element.substring("test_".length))));
    }
    if (element.indexOf("keyword_") == 0) {
        window.testdata.findPathToKeyword(unescape(element.substring("keyword_".length)), openElements);
    }
}

function addTestExecutionLog(main) {
    $('<h2>Test Execution Log</h2>').appendTo($('body'));
    var root = $.tmpl('suiteTemplate', main);
    root.appendTo($('body'));
}
</script>

<script type="text/x-jquery-tmpl" id="totalStatisticsRowTemplate">
  <tr>
    <td class="col_stat_name">
      <div class="stat_name">
        <span title="${doc}">${label}</span>
      </div>
    </td>
    {{tmpl($data) 'stat_columns'}}
  </tr>
</script>

<script type="text/x-jquery-tmpl" id="tagStatisticsRowTemplate">
  <tr>
    <td class="col_stat_name">
      <div class="stat_name">
        <span title="${doc}">${label}</span>
        {{if info}}(${info}){{/if}}
      </div>
      <div class="tag_links">
        {{each links}}
        <span>[<a href="${$value.url}" title="${$value.url}">${$value.title}</a>]</span>
        {{/each}}
      </div>
    </td>
    {{tmpl($data) 'stat_columns'}}
  </tr>
</script>

<script type="text/x-jquery-tmpl" id="suiteStatisticsRowTemplate">
  <tr>
    <td class="col_stat_name">
      <div class="stat_name">
        <a onclick="makeElementVisible('suite_${label}')" href="#suite_${label}" title="${label}"><span class="parent_name">${formatParentName}</span>${name}</a>
      </div>
    </td>
    {{tmpl($data) 'stat_columns'}}
  </tr>
</script>

<script type="text/x-jquery-tmpl" id="errorHeaderTemplate">
  <h2>Test Execution Errors</h2>
  <table class="errors" id="error_table"></table>
</script>

<script type="text/x-jquery-tmpl" id="errorTemplate">
  <tr>
    <td class="time">
      {{if link}}
      <a onclick="makeElementVisible('${link}')"
         href="#${link}" title="Link to details.">${date}</a>
      {{else}}
      ${date}
      {{/if}}
    </td>
    <td class="${level} level">${levelText}</td>
    <td class="msg">{{html text}}</td>
  </tr>
</script>

<script type="text/x-jquery-tmpl" id="suiteTemplate">
  <table class="suite" id="${id}">
    <tr>
      <td>
        <a class="expand"
           href="javascript:expandAllChildren('${id}')">Expand All</a>
        <div class="foldingbutton" id="${id}_unfoldlink"
             onclick="openSuite('${id}');"
             style="display: block;">+</div>
        <div class="foldingbutton" id="${id}_foldlink"
             onclick="closeElement('${id}');"
             style="display: none;">-</div>
        <span class="${status.toLowerCase()}">TEST&nbsp;SUITE:</span>
        <a class="name" name="suite_${fullName}" title="${name}">${name}</a>
      </td>
    </tr>
    <tr>
      <td class="suite_children">
        <div class="indent" id="${id}_children" style="display: none;">
          <table class="metadata" id="${id}_metadata">
            <tr>
              <th>Full Name:</th>
              <td>${fullName}</td>
            </tr>
            {{if doc()}}
            <tr>
              <th>Documentation:</th>
              <td>{{html doc()}}</td>
            </tr>
            {{/if}}
            {{each metadata}}
            <tr>
              <th>${$value[0]}:</th>
              <td>{{html $value[1]}}</td>
            </tr>
            {{/each}}
            <!-- TODO: Link (href) to source should be relative -->
            {{if source}}
            <tr>
              <th>Source:</th>
              <td><a href="${source}">${source}</a></td>
            </tr>
             {{/if}}
            <tr>
              <th>Start / End / Elapsed:</th><td>${times.startTime}  /  ${times.endTime}  /  ${times.elapsedTime}</td>
            </tr>
            <tr>
              <th>Status:</th>
              <td>{{tmpl($data) 'suiteStatusMessageTemplate'}}</td>
            </tr>
            {{if message()}}
            <tr>
              <th>Message:</th>
              <td>${message()}</td>
            </tr>
            {{/if}}
          </table>
        </div>
      </td>
    </tr>
  </table>
</script>

<script type="text/x-jquery-tmpl" id="testTemplate">
  <table class="test" id="${id}">
    <tr>
      <td>
        <a class="expand"
           href="javascript:expandAllChildren('${id}')">Expand All</a>
        <div class="foldingbutton"
             id="${id}_unfoldlink"
             onclick="openTest('${id}');"
             style="display: block;">+</div>
        <div class="foldingbutton"
             id="${id}_foldlink"
             onclick="closeElement('${id}');"
             style="display: none;">-</div>
        <span class="${status.toLowerCase()}">TEST&nbsp;CASE: </span>
        <a class="name" name="test_${fullName}"
           title="${fullName}">${name}</a>
      </td>
    </tr>
    <tr>
      <td>
        <div class="indent" id="${id}_children" style="display: none;">
          <table class="metadata" id="${id}_metadata">
            <tr>
              <th>Full Name:</th>
              <td>${fullName}</td>
            </tr>
            {{if doc()}}
            <tr>
              <th>Documentation:</th>
              <td>{{html doc()}}</td>
            </tr>
            {{/if}}
            {{if tags.length}}
            <tr>
              <th>Tags:</th>
              <td>${tags.join(', ')}</td>
            </tr>
            {{/if}}
            {{if timeout}}
            <tr>
              <th>Timeout:</th>
              <td>${timeout}</td>
            </tr>
            {{/if}}
            <tr>
              <th>Start / End / Elapsed:</th>
              <td>${times.startTime}  /  ${times.endTime}  /  ${times.elapsedTime}</td>
            </tr>
            <tr>
              <th>Status:</th>
              <td><span class="${status.toLowerCase()}">${status}</span>{{if isCritical}} (critical){{/if}}</td>
            </tr>
            {{if message()}}
            <tr>
              <th>Message:</th>
              <td>${message()}</td>
            </tr>
            {{/if}}
          </table>
        </div>
      </td>
    </tr>
  </table>
</script>

<script type="text/x-jquery-tmpl" id="keywordTemplate">
  <table class="keyword" id="${id}">
    <tr>
      <td>
        <div class="foldingbutton"
             id="${id}_foldlink"
             onclick="closeElement('${id}');"
             style="display: none;">-</div>
        <div class="foldingbutton"
             id="${id}_unfoldlink"
             onclick="openKeyword('${id}');"
             style="display: block;">+</div>
        <span class="${status.toLowerCase()}">${type}: </span>
        <a class="name" name="keyword_${path}" title="${name}">${name}</a>
        <span class="arg">${arguments}</span>
      </td>
    </tr>
    <tr>
      <td>
        <div class="indent" id="${id}_children" style="display: none;">
          <table class="metadata" id="${id}_metadata">
            {{if doc()}}
            <tr>
              <th>Documentation:</th>
              <td>{{html doc()}}</td>
            </tr>
            {{/if}}
            {{if timeout}}
            <tr>
              <th>Timeout:</th>
              <td>${timeout}</td>
            </tr>
            {{/if}}
            <tr>
              <th>Start / End / Elapsed:</th>
              <td>${times.startTime}  /  ${times.endTime}  /  ${times.elapsedTime}</td>
            </tr>
          </table>
        </div>
      </td>
    </tr>
  </table>
</script>

<script type="text/x-jquery-tmpl" id="messageTemplate">
  <table class="messages">
    <tr>
      <td class="time">${shortTime()}</td>
      <td class="${level} level">${levelText}</td>
      <td class="msg">{{html text}}</td>
    </tr>
  </table>
</script>

</body>
</html><|MERGE_RESOLUTION|>--- conflicted
+++ resolved
@@ -41,10 +41,7 @@
     addTestExecutionLog(topsuite);
     if (window.location.hash) {
         makeElementVisible(window.location.hash.substring(1));
-<<<<<<< HEAD
         scrollToHash();
-=======
->>>>>>> 03ef7934
     } else {
         expandSuite(topsuite);
     }
