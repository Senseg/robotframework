--- conflicted
+++ resolved
@@ -253,16 +253,11 @@
     });
 
     it("should show warning in errors", function () {
-<<<<<<< HEAD
-        var firstError = window.testdata.errors()[0]
+        var firstError = window.testdata.errors().next()
         expectMessage(firstError, "warning", "warn");
         var pathToKeyword = window.testdata.pathToKeyword(firstError.link.substr(8));
         var errorKw = window.testdata.find(pathToKeyword[pathToKeyword.length-1]);
         expect(errorKw.messages()[0].level).toEqual("warn");
-=======
-        expectMessage(window.testdata.errors().next(), "warning", "warn");
-        expect(window.testdata.errors().next().link).toEqual("keyword_Verysimple.Test.2");
->>>>>>> eaa4919a
     });
 });
 
